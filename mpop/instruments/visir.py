--- conflicted
+++ resolved
@@ -1,14 +1,6 @@
 #!/usr/bin/env python
 # -*- coding: utf-8 -*-
 # Copyright (c) 2010, 2011.
-<<<<<<< HEAD
-
-# SMHI,
-# Folkborgsvägen 1,
-# Norrköping, 
-# Sweden
-=======
->>>>>>> 4d43f66e
 
 # Author(s):
  
@@ -31,10 +23,7 @@
 
 """This module defines the generic VISIR instrument class.
 """
-<<<<<<< HEAD
 from mpop.scene import SatelliteInstrumentScene
-=======
->>>>>>> 4d43f66e
 from mpop.imageo import geo_image
 from mpop.compositer import Compositer
 
@@ -135,104 +124,6 @@
             
     airmass.prerequisites = set([6.7, 7.3, 9.7, 10.8])
 
-<<<<<<< HEAD
-=======
-
-    def vis06(self):
-        """Make a black and white image of the VIS 0.635um channel.
-        """
-        return self.channel_image(0.6)
-
-    vis06.prerequisites = set([0.635])
-
-    def ir108(self):
-        """Make a black and white image of the IR 10.8um channel.
-        """
-        self.check_channels(10.8)
-
-        img = geo_image.GeoImage(self[10.8].data,
-                                 self.area,
-                                 self.time_slot,
-                                 fill_value=0,
-                                 mode="L",
-                                 crange=(-70 + 273.15, 57.5 + 273.15))
-        img.enhance(inverse=True)
-        return img
-
-    ir108.prerequisites = set([10.8])
-
-    def wv_high(self):
-        """Make a black and white image of the IR 6.7um channel."""
-        self.check_channels(6.7)
-
-        img =  geo_image.GeoImage(self[6.7].data,
-                                  self.area,
-                                  self.time_slot,
-                                  fill_value=0,
-                                  mode="L")
-        img.enhance(inverse = True, stretch = "linear")
-        return img
-    
-    wv_high.prerequisites = set([6.7])
-
-    def wv_low(self):
-        """Make a black and white image of the IR 7.3um channel."""
-        self.check_channels(7.3)
-
-        img = geo_image.GeoImage(self[7.3].data,
-                                 self.area,
-                                 self.time_slot,
-                                 fill_value=0,
-                                 mode="L")
-        img.enhance(inverse = True, stretch = "linear")
-        return img
-
-    wv_low.prerequisites = set([7.3])
-        
-    def green_snow(self):
-        """Make a Green Snow RGB image composite.
-        """
-        self.check_channels(0.85, 1.63, 10.8)
-
-        ch1 = self[1.63].check_range()
-        ch2 = self[0.85].check_range()
-        ch3 = -self[10.8].data
-        
-        img = geo_image.GeoImage((ch1, ch2, ch3),
-                                 self.area,
-                                 self.time_slot,
-                                 fill_value=(0, 0, 0),
-                                 mode="RGB")
-
-        img.enhance(stretch = "crude")
-        img.enhance(gamma = 1.6)
-
-        return img
-
-    green_snow.prerequisites = set([0.85, 1.63, 10.8])
-
-    def red_snow(self):
-        """Make a Red Snow RGB image composite.
-        """
-        self.check_channels(0.635, 1.63, 10.8)        
-
-        ch1 = self[0.635].check_range()
-        ch2 = self[1.63].check_range()
-        ch3 = -self[10.8].data
-
-        img = geo_image.GeoImage((ch1, ch2, ch3),
-                                 self.area,
-                                 self.time_slot,
-                                 fill_value=(0, 0, 0),
-                                 mode="RGB")
-
-        img.enhance(stretch = "crude")
-        
-        return img
-
-    red_snow.prerequisites = set([0.635, 1.63, 10.8])
-
->>>>>>> 4d43f66e
     def convection(self):
         """Make a Severe Convection RGB image composite.
         """
@@ -280,10 +171,6 @@
 
     dust.prerequisites = set([8.7, 10.8, 12.0])
 
-<<<<<<< HEAD
-=======
-
->>>>>>> 4d43f66e
     def ash(self):
         """Make a Ash RGB image composite.
         """
@@ -292,10 +179,6 @@
         ch1 = self[12.0].data - self[10.8].data
         ch2 = self[10.8].data - self[8.7].data
         ch3 = self[10.8].data
-<<<<<<< HEAD
-
-=======
->>>>>>> 4d43f66e
         img = geo_image.GeoImage((ch1, ch2, ch3),
                                  self.area,
                                  self.time_slot,
