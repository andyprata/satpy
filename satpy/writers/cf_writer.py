#!/usr/bin/env python
# -*- coding: utf-8 -*-
# Copyright (c) 2015.

# Author(s):

#   David Hoese <david.hoese@ssec.wisc.edu>
#   Martin Raspaud <martin.raspaud@smhi.se>

# This file is part of satpy.

# satpy is free software: you can redistribute it and/or modify it under the
# terms of the GNU General Public License as published by the Free Software
# Foundation, either version 3 of the License, or (at your option) any later
# version.

# satpy is distributed in the hope that it will be useful, but WITHOUT ANY
# WARRANTY; without even the implied warranty of MERCHANTABILITY or FITNESS FOR
# A PARTICULAR PURPOSE.  See the GNU General Public License for more details.

# You should have received a copy of the GNU General Public License along with
# satpy.  If not, see <http://www.gnu.org/licenses/>.
"""Writer for netCDF4/CF."""

import logging
from datetime import datetime

import xarray as xr

from pyresample.geometry import AreaDefinition, SwathDefinition
from satpy.writers import Writer

LOG = logging.getLogger(__name__)

EPOCH = u"seconds since 1970-01-01 00:00:00 +00:00"


def omerc2cf(proj_dict):
    """Return the cf grid mapping for the omerc projection."""
    grid_mapping_name = 'oblique_mercator'

    if "no_rot" in proj_dict:
        no_rotation = " "
    else:
        no_rotation = None

    args = dict(azimuth_of_central_line=proj_dict.get('alpha'),
                latitude_of_projection_origin=proj_dict.get('lat_0'),
                longitude_of_projection_origin=proj_dict.get('lonc'),
                # longitude_of_projection_origin=0.,
                no_rotation=no_rotation,
                # reference_ellipsoid_name=proj_dict.get('ellps'),
                semi_major_axis=6378137.0,
                semi_minor_axis=6356752.3142,
                false_easting=0.,
                false_northing=0.,
                )
    return args


def geos2cf(proj_dict):
    """Return the cf grid mapping for the geos projection."""
    grid_mapping_name = 'geostationary'

    args = dict(perspective_point_height=proj_dict.get('h'),
                latitude_of_projection_origin=proj_dict.get('lat_0'),
                longitude_of_projection_origin=proj_dict.get('lon_0'),
                semi_major_axis=proj_dict.get('a'),
                semi_minor_axis=proj_dict.get('b'),
                sweep_axis=proj_dict.get('sweep'),
                )
    return args


def laea2cf(proj_dict):
    """Return the cf grid mapping for the laea projection."""
    grid_mapping_name = 'lambert_azimuthal_equal_area'

    args = dict(latitude_of_projection_origin=proj_dict.get('lat_0'),
                longitude_of_projection_origin=proj_dict.get('lon_0'),
                )
    return args


mappings = {'omerc': omerc2cf,
            'laea': laea2cf,
            'geos': geos2cf}


def create_grid_mapping(area):
    """Create the grid mapping instance for `area`."""
    try:
        grid_mapping = mappings[area.proj_dict['proj']](area.proj_dict)
        grid_mapping['name'] = area.proj_dict['proj']
    except KeyError:
        raise NotImplementedError

    return grid_mapping


def get_extra_ds(dataset):
    """Get the extra datasets associated to *dataset*."""
    ds_collection = {}
    for ds in dataset.attrs.get('ancillary_variables', []):
        ds_collection.update(get_extra_ds(ds))
    ds_collection[dataset.attrs['name']] = dataset

    return ds_collection


def area2lonlat(dataarray):
    """Convert an area to longitudes and latitudes."""
    area = dataarray.attrs['area']
    lonlats = area.get_lonlats_dask(blocksize=1000)
    lons = xr.DataArray(lonlats[:, :, 0], dims=['y', 'x'],
                        attrs={'name': "longitude",
                               'standard_name': "longitude",
                               'units': 'degrees_east'},
                        name='longitude')
    lats = xr.DataArray(lonlats[:, :, 1], dims=['y', 'x'],
                        attrs={'name': "latitude",
                               'standard_name': "latitude",
                               'units': 'degrees_north'},
                        name='latitude')
    dataarray.attrs['coordinates'] = 'longitude latitude'

    return [dataarray, lons, lats]


def area2gridmapping(dataarray):
    area = dataarray.attrs['area']
    attrs = create_grid_mapping(area)
    name = attrs['name']
    dataarray.attrs['grid_mapping'] = name
    return [dataarray, xr.DataArray(0, attrs=attrs, name=name)]


def area2cf(dataarray, strict=False):
    res = []
    if isinstance(dataarray.attrs['area'], SwathDefinition) or strict:
        res = area2lonlat(dataarray)
    if isinstance(dataarray.attrs['area'], AreaDefinition):
        res.extend(area2gridmapping(dataarray))

    res.append(dataarray)
    return res


class CFWriter(Writer):
    """Writer producing NetCDF/CF compatible datasets."""

    @staticmethod
    def da2cf(dataarray, epoch=EPOCH):
        """Convert the dataarray to something cf-compatible."""
        new_data = dataarray.copy()
        # TODO: make these boundaries of the time dimension
        new_data.attrs.pop('start_time', None)
        new_data.attrs.pop('end_time', None)

        # Remove the area
        new_data.attrs.pop('area', None)

        anc = [ds.attrs['name']
               for ds in new_data.attrs.get('ancillary_variables', [])]
        if anc:
            new_data.attrs['ancillary_variables'] = ' '.join(anc)
        # TODO: make this a grid mapping or lon/lats
        # new_data.attrs['area'] = str(new_data.attrs.get('area'))
        for key, val in new_data.attrs.copy().items():
            if val is None:
                new_data.attrs.pop(key)

        if 'time' in new_data.coords:
            new_data['time'].encoding['units'] = epoch
            new_data['time'].attrs['standard_name'] = 'time'
            new_data['time'].attrs.pop('bounds', None)

        new_data.attrs.setdefault('long_name', new_data.attrs.pop('name'))
        return new_data

    def save_dataset(self, dataset, filename=None, fill_value=None, **kwargs):
        """Save the *dataset* to a given *filename*."""
        return self.save_datasets([dataset], filename, **kwargs)

    def save_datasets(self, datasets, filename, **kwargs):
        """Save all datasets to one or more files."""
        LOG.info('Saving datasets to NetCDF4/CF.')

        ds_collection = {}
        for ds in datasets:
            ds_collection.update(get_extra_ds(ds))

        datas = {}
        for ds in ds_collection.values():
            try:
                new_datasets = area2cf(ds)
            except KeyError:
                new_datasets = [ds]
            for new_ds in new_datasets:
                datas[new_ds.attrs['name']] = self.da2cf(new_ds,
                                                         kwargs.get('epoch',
                                                                    EPOCH))

        dataset = xr.Dataset(datas)
        dataset.attrs['history'] = ("Created by pytroll/satpy on " +
                                    str(datetime.utcnow()))
        dataset.attrs['conventions'] = 'CF-1.7'
<<<<<<< HEAD
        dataset.to_netcdf(filename, **kwargs)
=======
        dataset.to_netcdf(filename, engine='h5netcdf')
>>>>>>> 281d1923
<|MERGE_RESOLUTION|>--- conflicted
+++ resolved
@@ -205,8 +205,4 @@
         dataset.attrs['history'] = ("Created by pytroll/satpy on " +
                                     str(datetime.utcnow()))
         dataset.attrs['conventions'] = 'CF-1.7'
-<<<<<<< HEAD
-        dataset.to_netcdf(filename, **kwargs)
-=======
-        dataset.to_netcdf(filename, engine='h5netcdf')
->>>>>>> 281d1923
+        dataset.to_netcdf(filename, engine='h5netcdf', **kwargs)