--- conflicted
+++ resolved
@@ -510,14 +510,10 @@
         if isinstance(datasets, list):
             LOG.debug("len datasets: %s", len(datasets))
             _image_description += str(len(datasets))
-<<<<<<< HEAD
         elif isinstance(datasets, xr.core.dataarray.DataArray):
             LOG.debug("len datasets: xarray 1", )
             _image_description += str(1)
-        else:
-=======
         elif 'bands' in datasets.sizes:
->>>>>>> 6e5ec687
             LOG.debug("len datasets: %s", datasets.sizes['bands'])
             _image_description += str(datasets.sizes['bands'])
         elif len(datasets.sizes) == 2:
