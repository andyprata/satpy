--- conflicted
+++ resolved
@@ -157,7 +157,9 @@
         res.attrs.update(key.to_dict())
         res.attrs.update(info)
         res.attrs.update(attrs)
-<<<<<<< HEAD
+
+        res.attrs["platform_name"] = self._platform_name_translate.get(
+                self["/attr/platform"], self["/attr/platform"])
 
         # remove unpacking parameters for calibrated data
         if key.calibration in ['brightness_temperature', 'reflectance']:
@@ -169,10 +171,6 @@
         # remove attributes from original file which don't apply anymore
         res.attrs.pop('long_name')
 
-=======
-        res.attrs["platform_name"] = self._platform_name_translate.get(
-                self["/attr/platform"], self["/attr/platform"])
->>>>>>> a82e4a61
         return res
 
     def get_channel_dataset(self, channel):
