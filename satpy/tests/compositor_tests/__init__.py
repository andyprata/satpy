#!/usr/bin/env python
# -*- coding: utf-8 -*-
# Copyright (c) 2018 - 2020 Satpy developers
#
# This file is part of satpy.
#
# satpy is free software: you can redistribute it and/or modify it under the
# terms of the GNU General Public License as published by the Free Software
# Foundation, either version 3 of the License, or (at your option) any later
# version.
#
# satpy is distributed in the hope that it will be useful, but WITHOUT ANY
# WARRANTY; without even the implied warranty of MERCHANTABILITY or FITNESS FOR
# A PARTICULAR PURPOSE.  See the GNU General Public License for more details.
#
<<<<<<< HEAD
# This program is distributed in the hope that it will be useful,
# but WITHOUT ANY WARRANTY; without even the implied warranty of
# MERCHANTABILITY or FITNESS FOR A PARTICULAR PURPOSE.  See the
# GNU General Public License for more details.
#
# You should have received a copy of the GNU General Public License
# along with this program.  If not, see <http://www.gnu.org/licenses/>.
"""Tests for compositors.
"""

import xarray as xr
import dask.array as da
import numpy as np
from datetime import datetime
from satpy.tests.compositor_tests import test_abi, test_ahi, test_viirs

try:
    from unittest import mock
except ImportError:
    import mock

import unittest


class TestCheckArea(unittest.TestCase):
    """Test the utility method 'check_areas'."""

    def _get_test_ds(self, shape=(50, 100), dims=('y', 'x')):
        """Helper method to get a fake DataArray."""
        from pyresample.geometry import AreaDefinition
        data = da.random.random(shape, chunks=25)
        area = AreaDefinition(
            'test', 'test', 'test',
            {'proj': 'eqc', 'lon_0': 0.0,
             'lat_0': 0.0},
            shape[dims.index('x')], shape[dims.index('y')],
            (-20037508.34, -10018754.17, 20037508.34, 10018754.17))
        attrs = {'area': area}
        return xr.DataArray(data, dims=dims, attrs=attrs)

    def test_single_ds(self):
        """Test a single dataset is returned unharmed."""
        from satpy.composites import CompositeBase
        ds1 = self._get_test_ds()
        comp = CompositeBase('test_comp')
        ret_datasets = comp.check_areas((ds1,))
        self.assertIs(ret_datasets[0], ds1)

    def test_mult_ds_area(self):
        """Test multiple datasets successfully pass."""
        from satpy.composites import CompositeBase
        ds1 = self._get_test_ds()
        ds2 = self._get_test_ds()
        comp = CompositeBase('test_comp')
        ret_datasets = comp.check_areas((ds1, ds2))
        self.assertIs(ret_datasets[0], ds1)
        self.assertIs(ret_datasets[1], ds2)

    def test_mult_ds_no_area(self):
        """Test that all datasets must have an area attribute."""
        from satpy.composites import CompositeBase
        ds1 = self._get_test_ds()
        ds2 = self._get_test_ds()
        del ds2.attrs['area']
        comp = CompositeBase('test_comp')
        self.assertRaises(ValueError, comp.check_areas, (ds1, ds2))

    def test_mult_ds_diff_area(self):
        """Test that datasets with different areas fail."""
        from satpy.composites import CompositeBase, IncompatibleAreas
        from pyresample.geometry import AreaDefinition
        ds1 = self._get_test_ds()
        ds2 = self._get_test_ds()
        ds2.attrs['area'] = AreaDefinition(
            'test', 'test', 'test',
            {'proj': 'eqc', 'lon_0': 0.0,
             'lat_0': 0.0},
            100, 50,
            (-30037508.34, -20018754.17, 10037508.34, 18754.17))
        comp = CompositeBase('test_comp')
        self.assertRaises(IncompatibleAreas, comp.check_areas, (ds1, ds2))

    def test_mult_ds_diff_dims(self):
        """Test that datasets with different dimensions still pass."""
        from satpy.composites import CompositeBase
        # x is still 50, y is still 100, even though they are in
        # different order
        ds1 = self._get_test_ds(shape=(50, 100), dims=('y', 'x'))
        ds2 = self._get_test_ds(shape=(3, 100, 50), dims=('bands', 'x', 'y'))
        comp = CompositeBase('test_comp')
        ret_datasets = comp.check_areas((ds1, ds2))
        self.assertIs(ret_datasets[0], ds1)
        self.assertIs(ret_datasets[1], ds2)

    def test_mult_ds_diff_size(self):
        """Test that datasets with different sizes fail."""
        from satpy.composites import CompositeBase, IncompatibleAreas
        # x is 50 in this one, 100 in ds2
        # y is 100 in this one, 50 in ds2
        ds1 = self._get_test_ds(shape=(50, 100), dims=('x', 'y'))
        ds2 = self._get_test_ds(shape=(3, 50, 100), dims=('bands', 'y', 'x'))
        comp = CompositeBase('test_comp')
        self.assertRaises(IncompatibleAreas, comp.check_areas, (ds1, ds2))


class TestRatioSharpenedCompositors(unittest.TestCase):
    """Test RatioSharpenedRGB and SelfSharpendRGB compositors."""

    def setUp(self):
        """Create test data."""
        from pyresample.geometry import AreaDefinition
        area = AreaDefinition('test', 'test', 'test',
                              {'proj': 'merc'}, 2, 2,
                              (-2000, -2000, 2000, 2000))
        attrs = {'area': area,
                 'start_time': datetime(2018, 1, 1, 18),
                 'modifiers': tuple(),
                 'resolution': 1000,
                 'name': 'test_vis'}
        ds1 = xr.DataArray(da.ones((2, 2), chunks=2, dtype=np.float64),
                           attrs=attrs, dims=('y', 'x'),
                           coords={'y': [0, 1], 'x': [0, 1]})
        self.ds1 = ds1
        ds2 = xr.DataArray(da.ones((2, 2), chunks=2, dtype=np.float64) + 2,
                           attrs=attrs, dims=('y', 'x'),
                           coords={'y': [0, 1], 'x': [0, 1]})
        ds2.attrs['name'] += '2'
        self.ds2 = ds2
        ds3 = xr.DataArray(da.ones((2, 2), chunks=2, dtype=np.float64) + 3,
                           attrs=attrs, dims=('y', 'x'),
                           coords={'y': [0, 1], 'x': [0, 1]})
        ds3.attrs['name'] += '3'
        self.ds3 = ds3
        ds4 = xr.DataArray(da.ones((2, 2), chunks=2, dtype=np.float64) + 4,
                           attrs=attrs, dims=('y', 'x'),
                           coords={'y': [0, 1], 'x': [0, 1]})
        ds4.attrs['name'] += '4'
        ds4.attrs['resolution'] = 500
        self.ds4 = ds4

        # high res version
        ds4 = xr.DataArray(da.ones((4, 4), chunks=2, dtype=np.float64) + 4,
                           attrs=attrs.copy(), dims=('y', 'x'),
                           coords={'y': [0, 1, 2, 3], 'x': [0, 1, 2, 3]})
        ds4.attrs['name'] += '4'
        ds4.attrs['resolution'] = 500
        ds4.attrs['rows_per_scan'] = 1
        ds4.attrs['area'] = AreaDefinition('test', 'test', 'test',
                                           {'proj': 'merc'}, 4, 4,
                                           (-2000, -2000, 2000, 2000))
        self.ds4_big = ds4

    def test_bad_color(self):
        """Test that only valid band colors can be provided."""
        from satpy.composites import RatioSharpenedRGB
        self.assertRaises(ValueError, RatioSharpenedRGB, name='true_color', high_resolution_band='bad')

    def test_check_areas(self):
        """Test that all of the areas have to be the same resolution."""
        from satpy.composites import RatioSharpenedRGB, IncompatibleAreas
        comp = RatioSharpenedRGB(name='true_color')
        self.assertRaises(IncompatibleAreas, comp, (self.ds1, self.ds2, self.ds3), optional_datasets=(self.ds4_big,))

    def test_more_than_three_datasets(self):
        """Test that only 3 datasets can be passed."""
        from satpy.composites import RatioSharpenedRGB
        comp = RatioSharpenedRGB(name='true_color')
        self.assertRaises(ValueError, comp, (self.ds1, self.ds2, self.ds3, self.ds1),
                          optional_datasets=(self.ds4_big,))

    def test_basic_no_high_res(self):
        """Test that three datasets can be passed without optional high res."""
        from satpy.composites import RatioSharpenedRGB
        comp = RatioSharpenedRGB(name='true_color')
        res = comp((self.ds1, self.ds2, self.ds3))
        self.assertEqual(res.shape, (3, 2, 2))

    def test_basic_no_sharpen(self):
        """Test that color None does no sharpening."""
        from satpy.composites import RatioSharpenedRGB
        comp = RatioSharpenedRGB(name='true_color', high_resolution_band=None)
        res = comp((self.ds1, self.ds2, self.ds3), optional_datasets=(self.ds4,))
        self.assertEqual(res.shape, (3, 2, 2))

    def test_basic_red(self):
        """Test that basic high resolution red can be passed."""
        from satpy.composites import RatioSharpenedRGB
        comp = RatioSharpenedRGB(name='true_color')
        res = comp((self.ds1, self.ds2, self.ds3), optional_datasets=(self.ds4,))
        res = res.values
        self.assertEqual(res.shape, (3, 2, 2))
        np.testing.assert_allclose(res[0], self.ds4.values)
        np.testing.assert_allclose(res[1], np.array([[4.5, 4.5], [4.5, 4.5]], dtype=np.float64))
        np.testing.assert_allclose(res[2], np.array([[6, 6], [6, 6]], dtype=np.float64))

    def test_self_sharpened_no_high_res(self):
        """Test for exception when no high res band is specified."""
        from satpy.composites import SelfSharpenedRGB
        comp = SelfSharpenedRGB(name='true_color', high_resolution_band=None)
        self.assertRaises(ValueError, comp, (self.ds1, self.ds2, self.ds3))

    def test_self_sharpened_basic(self):
        """Test that three datasets can be passed without optional high res."""
        from satpy.composites import SelfSharpenedRGB
        comp = SelfSharpenedRGB(name='true_color')
        res = comp((self.ds1, self.ds2, self.ds3))
        res = res.values
        self.assertEqual(res.shape, (3, 2, 2))
        np.testing.assert_allclose(res[0], self.ds1.values)
        np.testing.assert_allclose(res[1], np.array([[3, 3], [3, 3]], dtype=np.float64))
        np.testing.assert_allclose(res[2], np.array([[4, 4], [4, 4]], dtype=np.float64))


class TestSunZenithCorrector(unittest.TestCase):
    def setUp(self):
        """Create test data."""
        from pyresample.geometry import AreaDefinition
        area = AreaDefinition('test', 'test', 'test',
                              {'proj': 'merc'}, 2, 2,
                              (-2000, -2000, 2000, 2000))
        attrs = {'area': area,
                 'start_time': datetime(2018, 1, 1, 18),
                 'modifiers': tuple(),
                 'name': 'test_vis'}
        ds1 = xr.DataArray(da.ones((2, 2), chunks=2, dtype=np.float64),
                           attrs=attrs, dims=('y', 'x'),
                           coords={'y': [0, 1], 'x': [0, 1]})
        self.ds1 = ds1
        self.sza = xr.DataArray(
            np.rad2deg(np.arccos(da.from_array([[0.0149581333, 0.0146694376], [0.0150812684, 0.0147925727]],
                                               chunks=2))),
            attrs={'area': area},
            dims=('y', 'x'),
            coords={'y': [0, 1], 'x': [0, 1]},
        )

    def test_basic_default_not_provided(self):
        """Test default limits when SZA isn't provided."""
        from satpy.composites import SunZenithCorrector
        comp = SunZenithCorrector(name='sza_test', modifiers=tuple())
        res = comp((self.ds1,), test_attr='test')
        np.testing.assert_allclose(res.values, np.array([[22.401667, 22.31777], [22.437503, 22.353533]]))
        self.assertIn('y', res.coords)
        self.assertIn('x', res.coords)
        ds1 = self.ds1.copy()
        del ds1.coords['y']
        del ds1.coords['x']
        res = comp((ds1,), test_attr='test')
        np.testing.assert_allclose(res.values, np.array([[22.401667, 22.31777], [22.437503, 22.353533]]))
        self.assertNotIn('y', res.coords)
        self.assertNotIn('x', res.coords)

    def test_basic_lims_not_provided(self):
        """Test custom limits when SZA isn't provided."""
        from satpy.composites import SunZenithCorrector
        comp = SunZenithCorrector(name='sza_test', modifiers=tuple(), correction_limit=90)
        res = comp((self.ds1,), test_attr='test')
        np.testing.assert_allclose(res.values, np.array([[66.853262, 68.168939], [66.30742, 67.601493]]))

    def test_basic_default_provided(self):
        """Test default limits when SZA is provided."""
        from satpy.composites import SunZenithCorrector
        comp = SunZenithCorrector(name='sza_test', modifiers=tuple())
        res = comp((self.ds1, self.sza), test_attr='test')
        np.testing.assert_allclose(res.values, np.array([[22.401667, 22.31777], [22.437503, 22.353533]]))

    def test_basic_lims_provided(self):
        """Test custom limits when SZA is provided."""
        from satpy.composites import SunZenithCorrector
        comp = SunZenithCorrector(name='sza_test', modifiers=tuple(), correction_limit=90)
        res = comp((self.ds1, self.sza), test_attr='test')
        np.testing.assert_allclose(res.values, np.array([[66.853262, 68.168939], [66.30742, 67.601493]]))


class TestDifferenceCompositor(unittest.TestCase):

    def setUp(self):
        """Create test data."""
        from pyresample.geometry import AreaDefinition
        area = AreaDefinition('test', 'test', 'test',
                              {'proj': 'merc'}, 2, 2,
                              (-2000, -2000, 2000, 2000))
        attrs = {'area': area,
                 'start_time': datetime(2018, 1, 1, 18),
                 'modifiers': tuple(),
                 'resolution': 1000,
                 'name': 'test_vis'}
        ds1 = xr.DataArray(da.ones((2, 2), chunks=2, dtype=np.float64),
                           attrs=attrs, dims=('y', 'x'),
                           coords={'y': [0, 1], 'x': [0, 1]})
        self.ds1 = ds1
        ds2 = xr.DataArray(da.ones((2, 2), chunks=2, dtype=np.float64) + 2,
                           attrs=attrs, dims=('y', 'x'),
                           coords={'y': [0, 1], 'x': [0, 1]})
        ds2.attrs['name'] += '2'
        self.ds2 = ds2

        # high res version
        ds2 = xr.DataArray(da.ones((4, 4), chunks=2, dtype=np.float64) + 4,
                           attrs=attrs.copy(), dims=('y', 'x'),
                           coords={'y': [0, 1, 2, 3], 'x': [0, 1, 2, 3]})
        ds2.attrs['name'] += '2'
        ds2.attrs['resolution'] = 500
        ds2.attrs['rows_per_scan'] = 1
        ds2.attrs['area'] = AreaDefinition('test', 'test', 'test',
                                           {'proj': 'merc'}, 4, 4,
                                           (-2000, -2000, 2000, 2000))
        self.ds2_big = ds2

    def test_basic_diff(self):
        """Test that a basic difference composite works."""
        from satpy.composites import DifferenceCompositor
        comp = DifferenceCompositor(name='diff')
        res = comp((self.ds1, self.ds2))
        np.testing.assert_allclose(res.values, -2)

    def test_bad_areas_diff(self):
        """Test that a difference where resolutions are different fails."""
        from satpy.composites import DifferenceCompositor, IncompatibleAreas
        comp = DifferenceCompositor(name='diff')
        # too many arguments
        self.assertRaises(ValueError, comp, (self.ds1, self.ds2, self.ds2_big))
        # different resolution
        self.assertRaises(IncompatibleAreas, comp, (self.ds1, self.ds2_big))


class TestDayNightCompositor(unittest.TestCase):
    """Test DayNightCompositor."""

    def setUp(self):
        """Create test data."""
        bands = ['R', 'G', 'B']
        start_time = datetime(2018, 1, 1, 18, 0, 0)

        # RGB
        a = np.zeros((3, 2, 2), dtype=np.float)
        a[:, 0, 0] = 0.1
        a[:, 0, 1] = 0.2
        a[:, 1, 0] = 0.3
        a[:, 1, 1] = 0.4
        a = da.from_array(a, a.shape)
        self.data_a = xr.DataArray(a, attrs={'test': 'a', 'start_time': start_time},
                                   coords={'bands': bands}, dims=('bands', 'y', 'x'))
        b = np.zeros((3, 2, 2), dtype=np.float)
        b[:, 0, 0] = np.nan
        b[:, 0, 1] = 0.25
        b[:, 1, 0] = 0.50
        b[:, 1, 1] = 0.75
        b = da.from_array(b, b.shape)
        self.data_b = xr.DataArray(b, attrs={'test': 'b', 'start_time': start_time},
                                   coords={'bands': bands}, dims=('bands', 'y', 'x'))

        sza = np.array([[80., 86.], [94., 100.]])
        sza = da.from_array(sza, sza.shape)
        self.sza = xr.DataArray(sza, dims=('y', 'x'))

        # fake area
        my_area = mock.MagicMock()
        lons = np.array([[-95., -94.], [-93., -92.]])
        lons = da.from_array(lons, lons.shape)
        lats = np.array([[40., 41.], [42., 43.]])
        lats = da.from_array(lats, lats.shape)
        my_area.get_lonlats_dask.return_value = (lons, lats)
        self.data_a.attrs['area'] = my_area
        self.data_b.attrs['area'] = my_area
        # not used except to check that it matches the data arrays
        self.sza.attrs['area'] = my_area

    def test_basic_sza(self):
        """Test compositor when SZA data is included"""
        from satpy.composites import DayNightCompositor
        comp = DayNightCompositor(name='dn_test')
        res = comp((self.data_a, self.data_b, self.sza))
        res = res.compute()
        expected = np.array([[0., 0.2985455], [0.51680423, 1.]])
        np.testing.assert_allclose(res.values[0], expected)

    def test_basic_area(self):
        """Test compositor when SZA data is not provided."""
        from satpy.composites import DayNightCompositor
        comp = DayNightCompositor(name='dn_test')
        res = comp((self.data_a, self.data_b))
        res = res.compute()
        expected = np.array([[0., 0.33164983], [0.66835017, 1.]])
        np.testing.assert_allclose(res.values[0], expected)


class TestFillingCompositor(unittest.TestCase):

    def test_fill(self):
        from satpy.composites import FillingCompositor
        comp = FillingCompositor(name='fill_test')
        filler = xr.DataArray(np.array([1, 2, 3, 4, 3, 2, 1]))
        red = xr.DataArray(np.array([1, 2, 3, np.nan, 3, 2, 1]))
        green = xr.DataArray(np.array([np.nan, 2, 3, 4, 3, 2, np.nan]))
        blue = xr.DataArray(np.array([4, 3, 2, 1, 2, 3, 4]))
        res = comp([filler, red, green, blue])
        np.testing.assert_allclose(res.sel(bands='R').data, filler.data)
        np.testing.assert_allclose(res.sel(bands='G').data, filler.data)
        np.testing.assert_allclose(res.sel(bands='B').data, blue.data)


class TestLuminanceSharpeningCompositor(unittest.TestCase):
    """Test luminance sharpening compositor."""

    def test_compositor(self):
        """Test luminance sharpening compositor."""
        from satpy.composites import LuminanceSharpeningCompositor
        comp = LuminanceSharpeningCompositor(name='test')
        # Three shades of grey
        rgb_arr = np.array([1, 50, 100, 200, 1, 50, 100, 200, 1, 50, 100, 200])
        rgb = xr.DataArray(rgb_arr.reshape((3, 2, 2)),
                           dims=['bands', 'y', 'x'])
        # 100 % luminance -> all result values ~1.0
        lum = xr.DataArray(np.array([[100., 100.], [100., 100.]]),
                           dims=['y', 'x'])
        res = comp([lum, rgb])
        np.testing.assert_allclose(res.data, 1., atol=1e-9)
        # 50 % luminance, all result values ~0.5
        lum = xr.DataArray(np.array([[50., 50.], [50., 50.]]),
                           dims=['y', 'x'])
        res = comp([lum, rgb])
        np.testing.assert_allclose(res.data, 0.5, atol=1e-9)
        # 30 % luminance, all result values ~0.3
        lum = xr.DataArray(np.array([[30., 30.], [30., 30.]]),
                           dims=['y', 'x'])
        res = comp([lum, rgb])
        np.testing.assert_allclose(res.data, 0.3, atol=1e-9)
        # 0 % luminance, all values ~0.0
        lum = xr.DataArray(np.array([[0., 0.], [0., 0.]]),
                           dims=['y', 'x'])
        res = comp([lum, rgb])
        np.testing.assert_allclose(res.data, 0.0, atol=1e-9)


class TestSandwichCompositor(unittest.TestCase):
    """Test sandwich compositor."""

    @mock.patch('satpy.composites.enhance2dataset')
    def test_compositor(self, e2d):
        """Test luminance sharpening compositor."""
        from satpy.composites import SandwichCompositor

        rgb_arr = da.from_array(np.random.random((3, 2, 2)), chunks=2)
        rgb = xr.DataArray(rgb_arr, dims=['bands', 'y', 'x'])
        lum_arr = da.from_array(100 * np.random.random((2, 2)), chunks=2)
        lum = xr.DataArray(lum_arr, dims=['y', 'x'])

        # Make enhance2dataset return unmodified dataset
        e2d.return_value = rgb
        comp = SandwichCompositor(name='test')

        res = comp([lum, rgb])

        for i in range(3):
            np.testing.assert_allclose(res.data[i, :, :],
                                       rgb_arr[i, :, :] * lum_arr / 100.)


class TestInlineComposites(unittest.TestCase):
    """Test inline composites."""

    def test_inline_composites(self):
        """Test that inline composites are working."""
        from satpy.composites import CompositorLoader
        cl_ = CompositorLoader()
        cl_.load_sensor_composites('visir')
        comps = cl_.compositors
        # Check that "fog" product has all its prerequisites defined
        keys = comps['visir'].keys()
        fog = [comps['visir'][dsid] for dsid in keys if "fog" == dsid.name][0]
        self.assertEqual(fog.attrs['prerequisites'][0], '_fog_dep_0')
        self.assertEqual(fog.attrs['prerequisites'][1], '_fog_dep_1')
        self.assertEqual(fog.attrs['prerequisites'][2], 10.8)

        # Check that the sub-composite dependencies use wavelengths
        # (numeric values)
        keys = comps['visir'].keys()
        fog_dep_ids = [dsid for dsid in keys if "fog_dep" in dsid.name]
        self.assertEqual(comps['visir'][fog_dep_ids[0]].attrs['prerequisites'],
                         [12.0, 10.8])
        self.assertEqual(comps['visir'][fog_dep_ids[1]].attrs['prerequisites'],
                         [10.8, 8.7])

        # Check the same for SEVIRI and verify channel names are used
        # in the sub-composite dependencies instead of wavelengths
        cl_ = CompositorLoader()
        cl_.load_sensor_composites('seviri')
        comps = cl_.compositors
        keys = comps['seviri'].keys()
        fog_dep_ids = [dsid for dsid in keys if "fog_dep" in dsid.name]
        self.assertEqual(comps['seviri'][fog_dep_ids[0]].attrs['prerequisites'],
                         ['IR_120', 'IR_108'])
        self.assertEqual(comps['seviri'][fog_dep_ids[1]].attrs['prerequisites'],
                         ['IR_108', 'IR_087'])


class TestColormapCompositor(unittest.TestCase):
    """Test the ColormapCompositor."""

    def test_build_colormap(self):
        from satpy.composites import ColormapCompositor
        cmap_comp = ColormapCompositor('test_cmap_compositor')
        palette = np.array([[0, 0, 0], [127, 127, 127], [255, 255, 255]])
        cmap, sqpal = cmap_comp.build_colormap(palette, np.uint8, {})
        self.assertTrue(np.allclose(cmap.values, [0, 1]))
        self.assertTrue(np.allclose(sqpal, palette / 255.0))

        palette = xr.DataArray(np.array([[0, 0, 0], [127, 127, 127], [255, 255, 255]]),
                               dims=['value', 'band'])
        palette.attrs['palette_meanings'] = [2, 3, 4]
        cmap, sqpal = cmap_comp.build_colormap(palette, np.uint8, {})
        self.assertTrue(np.allclose(cmap.values, [2, 3, 4]))
        self.assertTrue(np.allclose(sqpal, palette / 255.0))


class TestPaletteCompositor(unittest.TestCase):
    """Test the PaletteCompositor."""

    def test_call(self):
        from satpy.composites import PaletteCompositor
        cmap_comp = PaletteCompositor('test_cmap_compositor')
        palette = xr.DataArray(np.array([[0, 0, 0], [127, 127, 127], [255, 255, 255]]),
                               dims=['value', 'band'])
        palette.attrs['palette_meanings'] = [2, 3, 4]

        data = xr.DataArray(np.array([[4, 3, 2], [2, 3, 4]], dtype=np.uint8), dims=['y', 'x'])
        res = cmap_comp([data, palette])
        exp = np.array([[[1., 0.498039, 0.],
                         [0., 0.498039, 1.]],
                        [[1., 0.498039, 0.],
                         [0., 0.498039, 1.]],
                        [[1., 0.498039, 0.],
                         [0., 0.498039, 1.]]])
        self.assertTrue(np.allclose(res, exp))


class TestCloudTopHeightCompositor(unittest.TestCase):
    """Test the CloudTopHeightCompositor."""

    def test_call(self):
        from satpy.composites.cloud_products import CloudTopHeightCompositor
        cmap_comp = CloudTopHeightCompositor('test_cmap_compositor')
        palette = xr.DataArray(np.array([[0, 0, 0], [127, 127, 127], [255, 255, 255]]),
                               dims=['value', 'band'])
        palette.attrs['palette_meanings'] = [2, 3, 4]
        status = np.array([1, 0, 1])
        data = xr.DataArray(np.array([[4, 3, 2], [2, 3, 4]], dtype=np.uint8), dims=['y', 'x'])
        res = cmap_comp([data, palette, status])
        exp = np.array([[[0., 0.498039, 0.],
                         [0., 0.498039, 0.]],
                        [[0., 0.498039, 0.],
                         [0., 0.498039, 0.]],
                        [[0., 0.498039, 0.],
                         [0., 0.498039, 0.]]])
        self.assertTrue(np.allclose(res, exp))


class TestGenericCompositor(unittest.TestCase):
    """Test generic compositor."""

    def setUp(self):
        """Create test data."""
        from satpy.composites import GenericCompositor
        self.comp = GenericCompositor(name='test')
        self.comp2 = GenericCompositor(name='test2', common_channel_mask=False)

        all_valid = np.ones((1, 2, 2))
        self.all_valid = xr.DataArray(all_valid, dims=['bands', 'y', 'x'])
        first_invalid = np.reshape(np.array([np.nan, 1., 1., 1.]), (1, 2, 2))
        self.first_invalid = xr.DataArray(first_invalid,
                                          dims=['bands', 'y', 'x'])
        second_invalid = np.reshape(np.array([1., np.nan, 1., 1.]), (1, 2, 2))
        self.second_invalid = xr.DataArray(second_invalid,
                                           dims=['bands', 'y', 'x'])
        wrong_shape = np.reshape(np.array([1., 1., 1.]), (1, 3, 1))
        self.wrong_shape = xr.DataArray(wrong_shape, dims=['bands', 'y', 'x'])

    def test_masking(self):
        """Test masking in generic compositor."""
        # Single channel
        res = self.comp([self.all_valid])
        np.testing.assert_allclose(res.data, 1., atol=1e-9)
        # Three channels, one value invalid
        res = self.comp([self.all_valid, self.all_valid, self.first_invalid])
        correct = np.reshape(np.array([np.nan, 1., 1., 1.]), (2, 2))
        for i in range(3):
            np.testing.assert_almost_equal(res.data[i, :, :], correct)
        # Three channels, two values invalid
        res = self.comp([self.all_valid, self.first_invalid, self.second_invalid])
        correct = np.reshape(np.array([np.nan, np.nan, 1., 1.]), (2, 2))
        for i in range(3):
            np.testing.assert_almost_equal(res.data[i, :, :], correct)

    def test_concat_datasets(self):
        """Test concatenation of datasets."""
        from satpy.composites import IncompatibleAreas
        res = self.comp._concat_datasets([self.all_valid], 'L')
        num_bands = len(res.bands)
        self.assertEqual(num_bands, 1)
        self.assertEqual(res.shape[0], num_bands)
        self.assertTrue(res.bands[0] == 'L')
        res = self.comp._concat_datasets([self.all_valid, self.all_valid], 'LA')
        num_bands = len(res.bands)
        self.assertEqual(num_bands, 2)
        self.assertEqual(res.shape[0], num_bands)
        self.assertTrue(res.bands[0] == 'L')
        self.assertTrue(res.bands[1] == 'A')
        self.assertRaises(IncompatibleAreas, self.comp._concat_datasets,
                          [self.all_valid, self.wrong_shape], 'LA')

    def test_get_sensors(self):
        """Test getting sensors from the dataset attributes."""
        res = self.comp._get_sensors([self.all_valid])
        self.assertIsNone(res)
        dset1 = self.all_valid
        dset1.attrs['sensor'] = 'foo'
        res = self.comp._get_sensors([dset1])
        self.assertEqual(res, 'foo')
        dset2 = self.first_invalid
        dset2.attrs['sensor'] = 'bar'
        res = self.comp._get_sensors([dset1, dset2])
        self.assertTrue('foo' in res)
        self.assertTrue('bar' in res)
        self.assertEqual(len(res), 2)
        self.assertTrue(isinstance(res, set))

    @mock.patch('satpy.composites.GenericCompositor._get_sensors')
    @mock.patch('satpy.composites.combine_metadata')
    @mock.patch('satpy.composites.check_times')
    @mock.patch('satpy.composites.GenericCompositor.check_areas')
    def test_call_with_mock(self, check_areas, check_times, combine_metadata, get_sensors):
        """Test calling generic compositor"""
        from satpy.composites import IncompatibleAreas
        combine_metadata.return_value = dict()
        get_sensors.return_value = 'foo'
        # One dataset, no mode given
        res = self.comp([self.all_valid])
        self.assertEqual(res.shape[0], 1)
        self.assertEqual(res.attrs['mode'], 'L')
        check_areas.assert_not_called()
        # This compositor has been initialized without common masking, so the
        # masking shouldn't have been called
        projectables = [self.all_valid, self.first_invalid, self.second_invalid]
        check_areas.return_value = projectables
        res = self.comp2(projectables)
        check_areas.assert_called_once()
        check_areas.reset_mock()
        # Dataset for alpha given, so shouldn't be masked
        projectables = [self.all_valid, self.all_valid]
        check_areas.return_value = projectables
        res = self.comp(projectables)
        check_areas.assert_called_once()
        check_areas.reset_mock()
        # When areas are incompatible, masking shouldn't happen
        check_areas.side_effect = IncompatibleAreas()
        self.assertRaises(IncompatibleAreas,
                          self.comp, [self.all_valid, self.wrong_shape])
        check_areas.assert_called_once()

    def test_call(self):
        """Test calling generic compositor"""
        # Multiple datasets with extra attributes
        all_valid = self.all_valid
        all_valid.attrs['sensor'] = 'foo'
        attrs = {'foo': 'bar'}
        res = self.comp([self.all_valid, self.first_invalid], **attrs)
        # Verify attributes
        self.assertEqual(res.attrs.get('sensor'), 'foo')
        self.assertTrue('foo' in res.attrs)
        self.assertEqual(res.attrs.get('foo'), 'bar')
        self.assertTrue('units' not in res.attrs)
        self.assertTrue('calibration' not in res.attrs)
        self.assertTrue('modifiers' not in res.attrs)
        self.assertIsNone(res.attrs['wavelength'])
        self.assertEqual(res.attrs['mode'], 'LA')

class TestNaturalEnhCompositor(unittest.TestCase):
    """Test NaturalEnh compositor."""

    def setUp(self):
        self.ch1 = xr.DataArray([1.0])
        self.ch2 = xr.DataArray([2.0])
        self.ch3 = xr.DataArray([3.0])
        self.ch16_w = 2.0
        self.ch08_w = 3.0
        self.ch06_w = 4.0

    @mock.patch('satpy.composites.NaturalEnh.__repr__')
    @mock.patch('satpy.composites.GenericCompositor')
    @mock.patch('satpy.composites.NaturalEnh.check_areas')
    def test_natural_enh(self, check_areas, generic, repr_):
        from satpy.composites import NaturalEnh
        repr_.return_value = ''
        projectables = [self.ch1, self.ch2, self.ch3]
        def temp_func(*args):
            return args[1]
        generic.side_effect = temp_func
        check_areas.return_value = projectables
        comp = NaturalEnh(ch16_w=self.ch16_w, ch08_w=self.ch08_w,
                          ch06_w=self.ch06_w)
        self.assertEqual(comp.ch16_w, self.ch16_w)
        self.assertEqual(comp.ch08_w, self.ch08_w)
        self.assertEqual(comp.ch06_w, self.ch06_w)
        res = comp(projectables)
        check_areas.assert_called_once_with(projectables)
        generic.assert_called_once()
        correct = (self.ch16_w * projectables[0] +
                   self.ch08_w * projectables[1] +
                   self.ch06_w * projectables[2])
        self.assertEqual(res[0], correct)
        self.assertEqual(res[1], projectables[1])
        self.assertEqual(res[2], projectables[2])


def suite():
    """Test suite for all reader tests."""
    loader = unittest.TestLoader()
    mysuite = unittest.TestSuite()
    mysuite.addTests(test_abi.suite())
    mysuite.addTests(test_ahi.suite())
    mysuite.addTests(test_viirs.suite())
    mysuite.addTest(loader.loadTestsFromTestCase(TestCheckArea))
    mysuite.addTest(loader.loadTestsFromTestCase(TestRatioSharpenedCompositors))
    mysuite.addTest(loader.loadTestsFromTestCase(TestSunZenithCorrector))
    mysuite.addTest(loader.loadTestsFromTestCase(TestDifferenceCompositor))
    mysuite.addTest(loader.loadTestsFromTestCase(TestDayNightCompositor))
    mysuite.addTest(loader.loadTestsFromTestCase(TestFillingCompositor))
    mysuite.addTest(loader.loadTestsFromTestCase(TestSandwichCompositor))
    mysuite.addTest(loader.loadTestsFromTestCase(TestLuminanceSharpeningCompositor))
    mysuite.addTest(loader.loadTestsFromTestCase(TestInlineComposites))
    mysuite.addTest(loader.loadTestsFromTestCase(TestColormapCompositor))
    mysuite.addTest(loader.loadTestsFromTestCase(TestPaletteCompositor))
    mysuite.addTest(loader.loadTestsFromTestCase(TestCloudTopHeightCompositor))
    mysuite.addTest(loader.loadTestsFromTestCase(TestGenericCompositor))

    return mysuite


if __name__ == '__main__':
    unittest.main()
=======
# You should have received a copy of the GNU General Public License along with
# satpy.  If not, see <http://www.gnu.org/licenses/>.
"""Tests for compositors."""
>>>>>>> 6c114027
<|MERGE_RESOLUTION|>--- conflicted
+++ resolved
@@ -13,7 +13,6 @@
 # WARRANTY; without even the implied warranty of MERCHANTABILITY or FITNESS FOR
 # A PARTICULAR PURPOSE.  See the GNU General Public License for more details.
 #
-<<<<<<< HEAD
 # This program is distributed in the hope that it will be useful,
 # but WITHOUT ANY WARRANTY; without even the implied warranty of
 # MERCHANTABILITY or FITNESS FOR A PARTICULAR PURPOSE.  See the
@@ -21,742 +20,4 @@
 #
 # You should have received a copy of the GNU General Public License
 # along with this program.  If not, see <http://www.gnu.org/licenses/>.
-"""Tests for compositors.
-"""
-
-import xarray as xr
-import dask.array as da
-import numpy as np
-from datetime import datetime
-from satpy.tests.compositor_tests import test_abi, test_ahi, test_viirs
-
-try:
-    from unittest import mock
-except ImportError:
-    import mock
-
-import unittest
-
-
-class TestCheckArea(unittest.TestCase):
-    """Test the utility method 'check_areas'."""
-
-    def _get_test_ds(self, shape=(50, 100), dims=('y', 'x')):
-        """Helper method to get a fake DataArray."""
-        from pyresample.geometry import AreaDefinition
-        data = da.random.random(shape, chunks=25)
-        area = AreaDefinition(
-            'test', 'test', 'test',
-            {'proj': 'eqc', 'lon_0': 0.0,
-             'lat_0': 0.0},
-            shape[dims.index('x')], shape[dims.index('y')],
-            (-20037508.34, -10018754.17, 20037508.34, 10018754.17))
-        attrs = {'area': area}
-        return xr.DataArray(data, dims=dims, attrs=attrs)
-
-    def test_single_ds(self):
-        """Test a single dataset is returned unharmed."""
-        from satpy.composites import CompositeBase
-        ds1 = self._get_test_ds()
-        comp = CompositeBase('test_comp')
-        ret_datasets = comp.check_areas((ds1,))
-        self.assertIs(ret_datasets[0], ds1)
-
-    def test_mult_ds_area(self):
-        """Test multiple datasets successfully pass."""
-        from satpy.composites import CompositeBase
-        ds1 = self._get_test_ds()
-        ds2 = self._get_test_ds()
-        comp = CompositeBase('test_comp')
-        ret_datasets = comp.check_areas((ds1, ds2))
-        self.assertIs(ret_datasets[0], ds1)
-        self.assertIs(ret_datasets[1], ds2)
-
-    def test_mult_ds_no_area(self):
-        """Test that all datasets must have an area attribute."""
-        from satpy.composites import CompositeBase
-        ds1 = self._get_test_ds()
-        ds2 = self._get_test_ds()
-        del ds2.attrs['area']
-        comp = CompositeBase('test_comp')
-        self.assertRaises(ValueError, comp.check_areas, (ds1, ds2))
-
-    def test_mult_ds_diff_area(self):
-        """Test that datasets with different areas fail."""
-        from satpy.composites import CompositeBase, IncompatibleAreas
-        from pyresample.geometry import AreaDefinition
-        ds1 = self._get_test_ds()
-        ds2 = self._get_test_ds()
-        ds2.attrs['area'] = AreaDefinition(
-            'test', 'test', 'test',
-            {'proj': 'eqc', 'lon_0': 0.0,
-             'lat_0': 0.0},
-            100, 50,
-            (-30037508.34, -20018754.17, 10037508.34, 18754.17))
-        comp = CompositeBase('test_comp')
-        self.assertRaises(IncompatibleAreas, comp.check_areas, (ds1, ds2))
-
-    def test_mult_ds_diff_dims(self):
-        """Test that datasets with different dimensions still pass."""
-        from satpy.composites import CompositeBase
-        # x is still 50, y is still 100, even though they are in
-        # different order
-        ds1 = self._get_test_ds(shape=(50, 100), dims=('y', 'x'))
-        ds2 = self._get_test_ds(shape=(3, 100, 50), dims=('bands', 'x', 'y'))
-        comp = CompositeBase('test_comp')
-        ret_datasets = comp.check_areas((ds1, ds2))
-        self.assertIs(ret_datasets[0], ds1)
-        self.assertIs(ret_datasets[1], ds2)
-
-    def test_mult_ds_diff_size(self):
-        """Test that datasets with different sizes fail."""
-        from satpy.composites import CompositeBase, IncompatibleAreas
-        # x is 50 in this one, 100 in ds2
-        # y is 100 in this one, 50 in ds2
-        ds1 = self._get_test_ds(shape=(50, 100), dims=('x', 'y'))
-        ds2 = self._get_test_ds(shape=(3, 50, 100), dims=('bands', 'y', 'x'))
-        comp = CompositeBase('test_comp')
-        self.assertRaises(IncompatibleAreas, comp.check_areas, (ds1, ds2))
-
-
-class TestRatioSharpenedCompositors(unittest.TestCase):
-    """Test RatioSharpenedRGB and SelfSharpendRGB compositors."""
-
-    def setUp(self):
-        """Create test data."""
-        from pyresample.geometry import AreaDefinition
-        area = AreaDefinition('test', 'test', 'test',
-                              {'proj': 'merc'}, 2, 2,
-                              (-2000, -2000, 2000, 2000))
-        attrs = {'area': area,
-                 'start_time': datetime(2018, 1, 1, 18),
-                 'modifiers': tuple(),
-                 'resolution': 1000,
-                 'name': 'test_vis'}
-        ds1 = xr.DataArray(da.ones((2, 2), chunks=2, dtype=np.float64),
-                           attrs=attrs, dims=('y', 'x'),
-                           coords={'y': [0, 1], 'x': [0, 1]})
-        self.ds1 = ds1
-        ds2 = xr.DataArray(da.ones((2, 2), chunks=2, dtype=np.float64) + 2,
-                           attrs=attrs, dims=('y', 'x'),
-                           coords={'y': [0, 1], 'x': [0, 1]})
-        ds2.attrs['name'] += '2'
-        self.ds2 = ds2
-        ds3 = xr.DataArray(da.ones((2, 2), chunks=2, dtype=np.float64) + 3,
-                           attrs=attrs, dims=('y', 'x'),
-                           coords={'y': [0, 1], 'x': [0, 1]})
-        ds3.attrs['name'] += '3'
-        self.ds3 = ds3
-        ds4 = xr.DataArray(da.ones((2, 2), chunks=2, dtype=np.float64) + 4,
-                           attrs=attrs, dims=('y', 'x'),
-                           coords={'y': [0, 1], 'x': [0, 1]})
-        ds4.attrs['name'] += '4'
-        ds4.attrs['resolution'] = 500
-        self.ds4 = ds4
-
-        # high res version
-        ds4 = xr.DataArray(da.ones((4, 4), chunks=2, dtype=np.float64) + 4,
-                           attrs=attrs.copy(), dims=('y', 'x'),
-                           coords={'y': [0, 1, 2, 3], 'x': [0, 1, 2, 3]})
-        ds4.attrs['name'] += '4'
-        ds4.attrs['resolution'] = 500
-        ds4.attrs['rows_per_scan'] = 1
-        ds4.attrs['area'] = AreaDefinition('test', 'test', 'test',
-                                           {'proj': 'merc'}, 4, 4,
-                                           (-2000, -2000, 2000, 2000))
-        self.ds4_big = ds4
-
-    def test_bad_color(self):
-        """Test that only valid band colors can be provided."""
-        from satpy.composites import RatioSharpenedRGB
-        self.assertRaises(ValueError, RatioSharpenedRGB, name='true_color', high_resolution_band='bad')
-
-    def test_check_areas(self):
-        """Test that all of the areas have to be the same resolution."""
-        from satpy.composites import RatioSharpenedRGB, IncompatibleAreas
-        comp = RatioSharpenedRGB(name='true_color')
-        self.assertRaises(IncompatibleAreas, comp, (self.ds1, self.ds2, self.ds3), optional_datasets=(self.ds4_big,))
-
-    def test_more_than_three_datasets(self):
-        """Test that only 3 datasets can be passed."""
-        from satpy.composites import RatioSharpenedRGB
-        comp = RatioSharpenedRGB(name='true_color')
-        self.assertRaises(ValueError, comp, (self.ds1, self.ds2, self.ds3, self.ds1),
-                          optional_datasets=(self.ds4_big,))
-
-    def test_basic_no_high_res(self):
-        """Test that three datasets can be passed without optional high res."""
-        from satpy.composites import RatioSharpenedRGB
-        comp = RatioSharpenedRGB(name='true_color')
-        res = comp((self.ds1, self.ds2, self.ds3))
-        self.assertEqual(res.shape, (3, 2, 2))
-
-    def test_basic_no_sharpen(self):
-        """Test that color None does no sharpening."""
-        from satpy.composites import RatioSharpenedRGB
-        comp = RatioSharpenedRGB(name='true_color', high_resolution_band=None)
-        res = comp((self.ds1, self.ds2, self.ds3), optional_datasets=(self.ds4,))
-        self.assertEqual(res.shape, (3, 2, 2))
-
-    def test_basic_red(self):
-        """Test that basic high resolution red can be passed."""
-        from satpy.composites import RatioSharpenedRGB
-        comp = RatioSharpenedRGB(name='true_color')
-        res = comp((self.ds1, self.ds2, self.ds3), optional_datasets=(self.ds4,))
-        res = res.values
-        self.assertEqual(res.shape, (3, 2, 2))
-        np.testing.assert_allclose(res[0], self.ds4.values)
-        np.testing.assert_allclose(res[1], np.array([[4.5, 4.5], [4.5, 4.5]], dtype=np.float64))
-        np.testing.assert_allclose(res[2], np.array([[6, 6], [6, 6]], dtype=np.float64))
-
-    def test_self_sharpened_no_high_res(self):
-        """Test for exception when no high res band is specified."""
-        from satpy.composites import SelfSharpenedRGB
-        comp = SelfSharpenedRGB(name='true_color', high_resolution_band=None)
-        self.assertRaises(ValueError, comp, (self.ds1, self.ds2, self.ds3))
-
-    def test_self_sharpened_basic(self):
-        """Test that three datasets can be passed without optional high res."""
-        from satpy.composites import SelfSharpenedRGB
-        comp = SelfSharpenedRGB(name='true_color')
-        res = comp((self.ds1, self.ds2, self.ds3))
-        res = res.values
-        self.assertEqual(res.shape, (3, 2, 2))
-        np.testing.assert_allclose(res[0], self.ds1.values)
-        np.testing.assert_allclose(res[1], np.array([[3, 3], [3, 3]], dtype=np.float64))
-        np.testing.assert_allclose(res[2], np.array([[4, 4], [4, 4]], dtype=np.float64))
-
-
-class TestSunZenithCorrector(unittest.TestCase):
-    def setUp(self):
-        """Create test data."""
-        from pyresample.geometry import AreaDefinition
-        area = AreaDefinition('test', 'test', 'test',
-                              {'proj': 'merc'}, 2, 2,
-                              (-2000, -2000, 2000, 2000))
-        attrs = {'area': area,
-                 'start_time': datetime(2018, 1, 1, 18),
-                 'modifiers': tuple(),
-                 'name': 'test_vis'}
-        ds1 = xr.DataArray(da.ones((2, 2), chunks=2, dtype=np.float64),
-                           attrs=attrs, dims=('y', 'x'),
-                           coords={'y': [0, 1], 'x': [0, 1]})
-        self.ds1 = ds1
-        self.sza = xr.DataArray(
-            np.rad2deg(np.arccos(da.from_array([[0.0149581333, 0.0146694376], [0.0150812684, 0.0147925727]],
-                                               chunks=2))),
-            attrs={'area': area},
-            dims=('y', 'x'),
-            coords={'y': [0, 1], 'x': [0, 1]},
-        )
-
-    def test_basic_default_not_provided(self):
-        """Test default limits when SZA isn't provided."""
-        from satpy.composites import SunZenithCorrector
-        comp = SunZenithCorrector(name='sza_test', modifiers=tuple())
-        res = comp((self.ds1,), test_attr='test')
-        np.testing.assert_allclose(res.values, np.array([[22.401667, 22.31777], [22.437503, 22.353533]]))
-        self.assertIn('y', res.coords)
-        self.assertIn('x', res.coords)
-        ds1 = self.ds1.copy()
-        del ds1.coords['y']
-        del ds1.coords['x']
-        res = comp((ds1,), test_attr='test')
-        np.testing.assert_allclose(res.values, np.array([[22.401667, 22.31777], [22.437503, 22.353533]]))
-        self.assertNotIn('y', res.coords)
-        self.assertNotIn('x', res.coords)
-
-    def test_basic_lims_not_provided(self):
-        """Test custom limits when SZA isn't provided."""
-        from satpy.composites import SunZenithCorrector
-        comp = SunZenithCorrector(name='sza_test', modifiers=tuple(), correction_limit=90)
-        res = comp((self.ds1,), test_attr='test')
-        np.testing.assert_allclose(res.values, np.array([[66.853262, 68.168939], [66.30742, 67.601493]]))
-
-    def test_basic_default_provided(self):
-        """Test default limits when SZA is provided."""
-        from satpy.composites import SunZenithCorrector
-        comp = SunZenithCorrector(name='sza_test', modifiers=tuple())
-        res = comp((self.ds1, self.sza), test_attr='test')
-        np.testing.assert_allclose(res.values, np.array([[22.401667, 22.31777], [22.437503, 22.353533]]))
-
-    def test_basic_lims_provided(self):
-        """Test custom limits when SZA is provided."""
-        from satpy.composites import SunZenithCorrector
-        comp = SunZenithCorrector(name='sza_test', modifiers=tuple(), correction_limit=90)
-        res = comp((self.ds1, self.sza), test_attr='test')
-        np.testing.assert_allclose(res.values, np.array([[66.853262, 68.168939], [66.30742, 67.601493]]))
-
-
-class TestDifferenceCompositor(unittest.TestCase):
-
-    def setUp(self):
-        """Create test data."""
-        from pyresample.geometry import AreaDefinition
-        area = AreaDefinition('test', 'test', 'test',
-                              {'proj': 'merc'}, 2, 2,
-                              (-2000, -2000, 2000, 2000))
-        attrs = {'area': area,
-                 'start_time': datetime(2018, 1, 1, 18),
-                 'modifiers': tuple(),
-                 'resolution': 1000,
-                 'name': 'test_vis'}
-        ds1 = xr.DataArray(da.ones((2, 2), chunks=2, dtype=np.float64),
-                           attrs=attrs, dims=('y', 'x'),
-                           coords={'y': [0, 1], 'x': [0, 1]})
-        self.ds1 = ds1
-        ds2 = xr.DataArray(da.ones((2, 2), chunks=2, dtype=np.float64) + 2,
-                           attrs=attrs, dims=('y', 'x'),
-                           coords={'y': [0, 1], 'x': [0, 1]})
-        ds2.attrs['name'] += '2'
-        self.ds2 = ds2
-
-        # high res version
-        ds2 = xr.DataArray(da.ones((4, 4), chunks=2, dtype=np.float64) + 4,
-                           attrs=attrs.copy(), dims=('y', 'x'),
-                           coords={'y': [0, 1, 2, 3], 'x': [0, 1, 2, 3]})
-        ds2.attrs['name'] += '2'
-        ds2.attrs['resolution'] = 500
-        ds2.attrs['rows_per_scan'] = 1
-        ds2.attrs['area'] = AreaDefinition('test', 'test', 'test',
-                                           {'proj': 'merc'}, 4, 4,
-                                           (-2000, -2000, 2000, 2000))
-        self.ds2_big = ds2
-
-    def test_basic_diff(self):
-        """Test that a basic difference composite works."""
-        from satpy.composites import DifferenceCompositor
-        comp = DifferenceCompositor(name='diff')
-        res = comp((self.ds1, self.ds2))
-        np.testing.assert_allclose(res.values, -2)
-
-    def test_bad_areas_diff(self):
-        """Test that a difference where resolutions are different fails."""
-        from satpy.composites import DifferenceCompositor, IncompatibleAreas
-        comp = DifferenceCompositor(name='diff')
-        # too many arguments
-        self.assertRaises(ValueError, comp, (self.ds1, self.ds2, self.ds2_big))
-        # different resolution
-        self.assertRaises(IncompatibleAreas, comp, (self.ds1, self.ds2_big))
-
-
-class TestDayNightCompositor(unittest.TestCase):
-    """Test DayNightCompositor."""
-
-    def setUp(self):
-        """Create test data."""
-        bands = ['R', 'G', 'B']
-        start_time = datetime(2018, 1, 1, 18, 0, 0)
-
-        # RGB
-        a = np.zeros((3, 2, 2), dtype=np.float)
-        a[:, 0, 0] = 0.1
-        a[:, 0, 1] = 0.2
-        a[:, 1, 0] = 0.3
-        a[:, 1, 1] = 0.4
-        a = da.from_array(a, a.shape)
-        self.data_a = xr.DataArray(a, attrs={'test': 'a', 'start_time': start_time},
-                                   coords={'bands': bands}, dims=('bands', 'y', 'x'))
-        b = np.zeros((3, 2, 2), dtype=np.float)
-        b[:, 0, 0] = np.nan
-        b[:, 0, 1] = 0.25
-        b[:, 1, 0] = 0.50
-        b[:, 1, 1] = 0.75
-        b = da.from_array(b, b.shape)
-        self.data_b = xr.DataArray(b, attrs={'test': 'b', 'start_time': start_time},
-                                   coords={'bands': bands}, dims=('bands', 'y', 'x'))
-
-        sza = np.array([[80., 86.], [94., 100.]])
-        sza = da.from_array(sza, sza.shape)
-        self.sza = xr.DataArray(sza, dims=('y', 'x'))
-
-        # fake area
-        my_area = mock.MagicMock()
-        lons = np.array([[-95., -94.], [-93., -92.]])
-        lons = da.from_array(lons, lons.shape)
-        lats = np.array([[40., 41.], [42., 43.]])
-        lats = da.from_array(lats, lats.shape)
-        my_area.get_lonlats_dask.return_value = (lons, lats)
-        self.data_a.attrs['area'] = my_area
-        self.data_b.attrs['area'] = my_area
-        # not used except to check that it matches the data arrays
-        self.sza.attrs['area'] = my_area
-
-    def test_basic_sza(self):
-        """Test compositor when SZA data is included"""
-        from satpy.composites import DayNightCompositor
-        comp = DayNightCompositor(name='dn_test')
-        res = comp((self.data_a, self.data_b, self.sza))
-        res = res.compute()
-        expected = np.array([[0., 0.2985455], [0.51680423, 1.]])
-        np.testing.assert_allclose(res.values[0], expected)
-
-    def test_basic_area(self):
-        """Test compositor when SZA data is not provided."""
-        from satpy.composites import DayNightCompositor
-        comp = DayNightCompositor(name='dn_test')
-        res = comp((self.data_a, self.data_b))
-        res = res.compute()
-        expected = np.array([[0., 0.33164983], [0.66835017, 1.]])
-        np.testing.assert_allclose(res.values[0], expected)
-
-
-class TestFillingCompositor(unittest.TestCase):
-
-    def test_fill(self):
-        from satpy.composites import FillingCompositor
-        comp = FillingCompositor(name='fill_test')
-        filler = xr.DataArray(np.array([1, 2, 3, 4, 3, 2, 1]))
-        red = xr.DataArray(np.array([1, 2, 3, np.nan, 3, 2, 1]))
-        green = xr.DataArray(np.array([np.nan, 2, 3, 4, 3, 2, np.nan]))
-        blue = xr.DataArray(np.array([4, 3, 2, 1, 2, 3, 4]))
-        res = comp([filler, red, green, blue])
-        np.testing.assert_allclose(res.sel(bands='R').data, filler.data)
-        np.testing.assert_allclose(res.sel(bands='G').data, filler.data)
-        np.testing.assert_allclose(res.sel(bands='B').data, blue.data)
-
-
-class TestLuminanceSharpeningCompositor(unittest.TestCase):
-    """Test luminance sharpening compositor."""
-
-    def test_compositor(self):
-        """Test luminance sharpening compositor."""
-        from satpy.composites import LuminanceSharpeningCompositor
-        comp = LuminanceSharpeningCompositor(name='test')
-        # Three shades of grey
-        rgb_arr = np.array([1, 50, 100, 200, 1, 50, 100, 200, 1, 50, 100, 200])
-        rgb = xr.DataArray(rgb_arr.reshape((3, 2, 2)),
-                           dims=['bands', 'y', 'x'])
-        # 100 % luminance -> all result values ~1.0
-        lum = xr.DataArray(np.array([[100., 100.], [100., 100.]]),
-                           dims=['y', 'x'])
-        res = comp([lum, rgb])
-        np.testing.assert_allclose(res.data, 1., atol=1e-9)
-        # 50 % luminance, all result values ~0.5
-        lum = xr.DataArray(np.array([[50., 50.], [50., 50.]]),
-                           dims=['y', 'x'])
-        res = comp([lum, rgb])
-        np.testing.assert_allclose(res.data, 0.5, atol=1e-9)
-        # 30 % luminance, all result values ~0.3
-        lum = xr.DataArray(np.array([[30., 30.], [30., 30.]]),
-                           dims=['y', 'x'])
-        res = comp([lum, rgb])
-        np.testing.assert_allclose(res.data, 0.3, atol=1e-9)
-        # 0 % luminance, all values ~0.0
-        lum = xr.DataArray(np.array([[0., 0.], [0., 0.]]),
-                           dims=['y', 'x'])
-        res = comp([lum, rgb])
-        np.testing.assert_allclose(res.data, 0.0, atol=1e-9)
-
-
-class TestSandwichCompositor(unittest.TestCase):
-    """Test sandwich compositor."""
-
-    @mock.patch('satpy.composites.enhance2dataset')
-    def test_compositor(self, e2d):
-        """Test luminance sharpening compositor."""
-        from satpy.composites import SandwichCompositor
-
-        rgb_arr = da.from_array(np.random.random((3, 2, 2)), chunks=2)
-        rgb = xr.DataArray(rgb_arr, dims=['bands', 'y', 'x'])
-        lum_arr = da.from_array(100 * np.random.random((2, 2)), chunks=2)
-        lum = xr.DataArray(lum_arr, dims=['y', 'x'])
-
-        # Make enhance2dataset return unmodified dataset
-        e2d.return_value = rgb
-        comp = SandwichCompositor(name='test')
-
-        res = comp([lum, rgb])
-
-        for i in range(3):
-            np.testing.assert_allclose(res.data[i, :, :],
-                                       rgb_arr[i, :, :] * lum_arr / 100.)
-
-
-class TestInlineComposites(unittest.TestCase):
-    """Test inline composites."""
-
-    def test_inline_composites(self):
-        """Test that inline composites are working."""
-        from satpy.composites import CompositorLoader
-        cl_ = CompositorLoader()
-        cl_.load_sensor_composites('visir')
-        comps = cl_.compositors
-        # Check that "fog" product has all its prerequisites defined
-        keys = comps['visir'].keys()
-        fog = [comps['visir'][dsid] for dsid in keys if "fog" == dsid.name][0]
-        self.assertEqual(fog.attrs['prerequisites'][0], '_fog_dep_0')
-        self.assertEqual(fog.attrs['prerequisites'][1], '_fog_dep_1')
-        self.assertEqual(fog.attrs['prerequisites'][2], 10.8)
-
-        # Check that the sub-composite dependencies use wavelengths
-        # (numeric values)
-        keys = comps['visir'].keys()
-        fog_dep_ids = [dsid for dsid in keys if "fog_dep" in dsid.name]
-        self.assertEqual(comps['visir'][fog_dep_ids[0]].attrs['prerequisites'],
-                         [12.0, 10.8])
-        self.assertEqual(comps['visir'][fog_dep_ids[1]].attrs['prerequisites'],
-                         [10.8, 8.7])
-
-        # Check the same for SEVIRI and verify channel names are used
-        # in the sub-composite dependencies instead of wavelengths
-        cl_ = CompositorLoader()
-        cl_.load_sensor_composites('seviri')
-        comps = cl_.compositors
-        keys = comps['seviri'].keys()
-        fog_dep_ids = [dsid for dsid in keys if "fog_dep" in dsid.name]
-        self.assertEqual(comps['seviri'][fog_dep_ids[0]].attrs['prerequisites'],
-                         ['IR_120', 'IR_108'])
-        self.assertEqual(comps['seviri'][fog_dep_ids[1]].attrs['prerequisites'],
-                         ['IR_108', 'IR_087'])
-
-
-class TestColormapCompositor(unittest.TestCase):
-    """Test the ColormapCompositor."""
-
-    def test_build_colormap(self):
-        from satpy.composites import ColormapCompositor
-        cmap_comp = ColormapCompositor('test_cmap_compositor')
-        palette = np.array([[0, 0, 0], [127, 127, 127], [255, 255, 255]])
-        cmap, sqpal = cmap_comp.build_colormap(palette, np.uint8, {})
-        self.assertTrue(np.allclose(cmap.values, [0, 1]))
-        self.assertTrue(np.allclose(sqpal, palette / 255.0))
-
-        palette = xr.DataArray(np.array([[0, 0, 0], [127, 127, 127], [255, 255, 255]]),
-                               dims=['value', 'band'])
-        palette.attrs['palette_meanings'] = [2, 3, 4]
-        cmap, sqpal = cmap_comp.build_colormap(palette, np.uint8, {})
-        self.assertTrue(np.allclose(cmap.values, [2, 3, 4]))
-        self.assertTrue(np.allclose(sqpal, palette / 255.0))
-
-
-class TestPaletteCompositor(unittest.TestCase):
-    """Test the PaletteCompositor."""
-
-    def test_call(self):
-        from satpy.composites import PaletteCompositor
-        cmap_comp = PaletteCompositor('test_cmap_compositor')
-        palette = xr.DataArray(np.array([[0, 0, 0], [127, 127, 127], [255, 255, 255]]),
-                               dims=['value', 'band'])
-        palette.attrs['palette_meanings'] = [2, 3, 4]
-
-        data = xr.DataArray(np.array([[4, 3, 2], [2, 3, 4]], dtype=np.uint8), dims=['y', 'x'])
-        res = cmap_comp([data, palette])
-        exp = np.array([[[1., 0.498039, 0.],
-                         [0., 0.498039, 1.]],
-                        [[1., 0.498039, 0.],
-                         [0., 0.498039, 1.]],
-                        [[1., 0.498039, 0.],
-                         [0., 0.498039, 1.]]])
-        self.assertTrue(np.allclose(res, exp))
-
-
-class TestCloudTopHeightCompositor(unittest.TestCase):
-    """Test the CloudTopHeightCompositor."""
-
-    def test_call(self):
-        from satpy.composites.cloud_products import CloudTopHeightCompositor
-        cmap_comp = CloudTopHeightCompositor('test_cmap_compositor')
-        palette = xr.DataArray(np.array([[0, 0, 0], [127, 127, 127], [255, 255, 255]]),
-                               dims=['value', 'band'])
-        palette.attrs['palette_meanings'] = [2, 3, 4]
-        status = np.array([1, 0, 1])
-        data = xr.DataArray(np.array([[4, 3, 2], [2, 3, 4]], dtype=np.uint8), dims=['y', 'x'])
-        res = cmap_comp([data, palette, status])
-        exp = np.array([[[0., 0.498039, 0.],
-                         [0., 0.498039, 0.]],
-                        [[0., 0.498039, 0.],
-                         [0., 0.498039, 0.]],
-                        [[0., 0.498039, 0.],
-                         [0., 0.498039, 0.]]])
-        self.assertTrue(np.allclose(res, exp))
-
-
-class TestGenericCompositor(unittest.TestCase):
-    """Test generic compositor."""
-
-    def setUp(self):
-        """Create test data."""
-        from satpy.composites import GenericCompositor
-        self.comp = GenericCompositor(name='test')
-        self.comp2 = GenericCompositor(name='test2', common_channel_mask=False)
-
-        all_valid = np.ones((1, 2, 2))
-        self.all_valid = xr.DataArray(all_valid, dims=['bands', 'y', 'x'])
-        first_invalid = np.reshape(np.array([np.nan, 1., 1., 1.]), (1, 2, 2))
-        self.first_invalid = xr.DataArray(first_invalid,
-                                          dims=['bands', 'y', 'x'])
-        second_invalid = np.reshape(np.array([1., np.nan, 1., 1.]), (1, 2, 2))
-        self.second_invalid = xr.DataArray(second_invalid,
-                                           dims=['bands', 'y', 'x'])
-        wrong_shape = np.reshape(np.array([1., 1., 1.]), (1, 3, 1))
-        self.wrong_shape = xr.DataArray(wrong_shape, dims=['bands', 'y', 'x'])
-
-    def test_masking(self):
-        """Test masking in generic compositor."""
-        # Single channel
-        res = self.comp([self.all_valid])
-        np.testing.assert_allclose(res.data, 1., atol=1e-9)
-        # Three channels, one value invalid
-        res = self.comp([self.all_valid, self.all_valid, self.first_invalid])
-        correct = np.reshape(np.array([np.nan, 1., 1., 1.]), (2, 2))
-        for i in range(3):
-            np.testing.assert_almost_equal(res.data[i, :, :], correct)
-        # Three channels, two values invalid
-        res = self.comp([self.all_valid, self.first_invalid, self.second_invalid])
-        correct = np.reshape(np.array([np.nan, np.nan, 1., 1.]), (2, 2))
-        for i in range(3):
-            np.testing.assert_almost_equal(res.data[i, :, :], correct)
-
-    def test_concat_datasets(self):
-        """Test concatenation of datasets."""
-        from satpy.composites import IncompatibleAreas
-        res = self.comp._concat_datasets([self.all_valid], 'L')
-        num_bands = len(res.bands)
-        self.assertEqual(num_bands, 1)
-        self.assertEqual(res.shape[0], num_bands)
-        self.assertTrue(res.bands[0] == 'L')
-        res = self.comp._concat_datasets([self.all_valid, self.all_valid], 'LA')
-        num_bands = len(res.bands)
-        self.assertEqual(num_bands, 2)
-        self.assertEqual(res.shape[0], num_bands)
-        self.assertTrue(res.bands[0] == 'L')
-        self.assertTrue(res.bands[1] == 'A')
-        self.assertRaises(IncompatibleAreas, self.comp._concat_datasets,
-                          [self.all_valid, self.wrong_shape], 'LA')
-
-    def test_get_sensors(self):
-        """Test getting sensors from the dataset attributes."""
-        res = self.comp._get_sensors([self.all_valid])
-        self.assertIsNone(res)
-        dset1 = self.all_valid
-        dset1.attrs['sensor'] = 'foo'
-        res = self.comp._get_sensors([dset1])
-        self.assertEqual(res, 'foo')
-        dset2 = self.first_invalid
-        dset2.attrs['sensor'] = 'bar'
-        res = self.comp._get_sensors([dset1, dset2])
-        self.assertTrue('foo' in res)
-        self.assertTrue('bar' in res)
-        self.assertEqual(len(res), 2)
-        self.assertTrue(isinstance(res, set))
-
-    @mock.patch('satpy.composites.GenericCompositor._get_sensors')
-    @mock.patch('satpy.composites.combine_metadata')
-    @mock.patch('satpy.composites.check_times')
-    @mock.patch('satpy.composites.GenericCompositor.check_areas')
-    def test_call_with_mock(self, check_areas, check_times, combine_metadata, get_sensors):
-        """Test calling generic compositor"""
-        from satpy.composites import IncompatibleAreas
-        combine_metadata.return_value = dict()
-        get_sensors.return_value = 'foo'
-        # One dataset, no mode given
-        res = self.comp([self.all_valid])
-        self.assertEqual(res.shape[0], 1)
-        self.assertEqual(res.attrs['mode'], 'L')
-        check_areas.assert_not_called()
-        # This compositor has been initialized without common masking, so the
-        # masking shouldn't have been called
-        projectables = [self.all_valid, self.first_invalid, self.second_invalid]
-        check_areas.return_value = projectables
-        res = self.comp2(projectables)
-        check_areas.assert_called_once()
-        check_areas.reset_mock()
-        # Dataset for alpha given, so shouldn't be masked
-        projectables = [self.all_valid, self.all_valid]
-        check_areas.return_value = projectables
-        res = self.comp(projectables)
-        check_areas.assert_called_once()
-        check_areas.reset_mock()
-        # When areas are incompatible, masking shouldn't happen
-        check_areas.side_effect = IncompatibleAreas()
-        self.assertRaises(IncompatibleAreas,
-                          self.comp, [self.all_valid, self.wrong_shape])
-        check_areas.assert_called_once()
-
-    def test_call(self):
-        """Test calling generic compositor"""
-        # Multiple datasets with extra attributes
-        all_valid = self.all_valid
-        all_valid.attrs['sensor'] = 'foo'
-        attrs = {'foo': 'bar'}
-        res = self.comp([self.all_valid, self.first_invalid], **attrs)
-        # Verify attributes
-        self.assertEqual(res.attrs.get('sensor'), 'foo')
-        self.assertTrue('foo' in res.attrs)
-        self.assertEqual(res.attrs.get('foo'), 'bar')
-        self.assertTrue('units' not in res.attrs)
-        self.assertTrue('calibration' not in res.attrs)
-        self.assertTrue('modifiers' not in res.attrs)
-        self.assertIsNone(res.attrs['wavelength'])
-        self.assertEqual(res.attrs['mode'], 'LA')
-
-class TestNaturalEnhCompositor(unittest.TestCase):
-    """Test NaturalEnh compositor."""
-
-    def setUp(self):
-        self.ch1 = xr.DataArray([1.0])
-        self.ch2 = xr.DataArray([2.0])
-        self.ch3 = xr.DataArray([3.0])
-        self.ch16_w = 2.0
-        self.ch08_w = 3.0
-        self.ch06_w = 4.0
-
-    @mock.patch('satpy.composites.NaturalEnh.__repr__')
-    @mock.patch('satpy.composites.GenericCompositor')
-    @mock.patch('satpy.composites.NaturalEnh.check_areas')
-    def test_natural_enh(self, check_areas, generic, repr_):
-        from satpy.composites import NaturalEnh
-        repr_.return_value = ''
-        projectables = [self.ch1, self.ch2, self.ch3]
-        def temp_func(*args):
-            return args[1]
-        generic.side_effect = temp_func
-        check_areas.return_value = projectables
-        comp = NaturalEnh(ch16_w=self.ch16_w, ch08_w=self.ch08_w,
-                          ch06_w=self.ch06_w)
-        self.assertEqual(comp.ch16_w, self.ch16_w)
-        self.assertEqual(comp.ch08_w, self.ch08_w)
-        self.assertEqual(comp.ch06_w, self.ch06_w)
-        res = comp(projectables)
-        check_areas.assert_called_once_with(projectables)
-        generic.assert_called_once()
-        correct = (self.ch16_w * projectables[0] +
-                   self.ch08_w * projectables[1] +
-                   self.ch06_w * projectables[2])
-        self.assertEqual(res[0], correct)
-        self.assertEqual(res[1], projectables[1])
-        self.assertEqual(res[2], projectables[2])
-
-
-def suite():
-    """Test suite for all reader tests."""
-    loader = unittest.TestLoader()
-    mysuite = unittest.TestSuite()
-    mysuite.addTests(test_abi.suite())
-    mysuite.addTests(test_ahi.suite())
-    mysuite.addTests(test_viirs.suite())
-    mysuite.addTest(loader.loadTestsFromTestCase(TestCheckArea))
-    mysuite.addTest(loader.loadTestsFromTestCase(TestRatioSharpenedCompositors))
-    mysuite.addTest(loader.loadTestsFromTestCase(TestSunZenithCorrector))
-    mysuite.addTest(loader.loadTestsFromTestCase(TestDifferenceCompositor))
-    mysuite.addTest(loader.loadTestsFromTestCase(TestDayNightCompositor))
-    mysuite.addTest(loader.loadTestsFromTestCase(TestFillingCompositor))
-    mysuite.addTest(loader.loadTestsFromTestCase(TestSandwichCompositor))
-    mysuite.addTest(loader.loadTestsFromTestCase(TestLuminanceSharpeningCompositor))
-    mysuite.addTest(loader.loadTestsFromTestCase(TestInlineComposites))
-    mysuite.addTest(loader.loadTestsFromTestCase(TestColormapCompositor))
-    mysuite.addTest(loader.loadTestsFromTestCase(TestPaletteCompositor))
-    mysuite.addTest(loader.loadTestsFromTestCase(TestCloudTopHeightCompositor))
-    mysuite.addTest(loader.loadTestsFromTestCase(TestGenericCompositor))
-
-    return mysuite
-
-
-if __name__ == '__main__':
-    unittest.main()
-=======
-# You should have received a copy of the GNU General Public License along with
-# satpy.  If not, see <http://www.gnu.org/licenses/>.
-"""Tests for compositors."""
->>>>>>> 6c114027
+"""Tests for compositors."""