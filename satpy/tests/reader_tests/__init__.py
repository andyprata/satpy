#!/usr/bin/env python
# -*- coding: utf-8 -*-

# Copyright (c) 2017, 2018 Martin Raspaud

# Author(s):

#   Martin Raspaud <martin.raspaud@smhi.se>

# This program is free software: you can redistribute it and/or modify
# it under the terms of the GNU General Public License as published by
# the Free Software Foundation, either version 3 of the License, or
# (at your option) any later version.

# This program is distributed in the hope that it will be useful,
# but WITHOUT ANY WARRANTY; without even the implied warranty of
# MERCHANTABILITY or FITNESS FOR A PARTICULAR PURPOSE.  See the
# GNU General Public License for more details.

# You should have received a copy of the GNU General Public License
# along with this program.  If not, see <http://www.gnu.org/licenses/>.
"""The reader tests package.
"""

import sys

from satpy.tests.reader_tests import (test_abi_l1b, test_hrit_base,
                                      test_viirs_sdr, test_viirs_l1b, test_virr_l1b,
                                      test_seviri_l1b_native, test_seviri_base,
                                      test_hdf5_utils, test_netcdf_utils,
                                      test_hdf4_utils, test_utils,
                                      test_acspo, test_amsr2_l1b,
                                      test_omps_edr, test_nucaps, test_geocat,
                                      test_seviri_l1b_calibration, test_clavrx,
                                      test_grib, test_goes_imager_hrit, test_ahi_hsd,
                                      test_iasi_l2, test_generic_image,
                                      test_scmi, test_ahi_hrit, test_goes_imager_nc,
                                      test_nc_slstr, test_olci_nc,
                                      test_viirs_edr_flood, test_nwcsaf_nc,
                                      test_seviri_l1b_hrit, test_sar_c_safe,
<<<<<<< HEAD
                                      test_safe_sar_l2_ocn, test_viirs_edr_active_fires,
                                      test_hdfeos_base, test_modis_l2)
=======
                                      test_modis_l1b, test_viirs_edr_active_fires,
                                      test_safe_sar_l2_ocn, test_electrol_hrit)

>>>>>>> 97c3451b

if sys.version_info < (2, 7):
    import unittest2 as unittest
else:
    import unittest


def suite():
    """Test suite for all reader tests"""
    mysuite = unittest.TestSuite()
    mysuite.addTests(test_abi_l1b.suite())
    mysuite.addTests(test_viirs_sdr.suite())
    mysuite.addTests(test_viirs_l1b.suite())
    mysuite.addTests(test_virr_l1b.suite())
    mysuite.addTests(test_hrit_base.suite())
    mysuite.addTests(test_seviri_l1b_native.suite())
    mysuite.addTests(test_seviri_base.suite())
    mysuite.addTests(test_hdf4_utils.suite())
    mysuite.addTests(test_hdf5_utils.suite())
    mysuite.addTests(test_netcdf_utils.suite())
    mysuite.addTests(test_utils.suite())
    mysuite.addTests(test_acspo.suite())
    mysuite.addTests(test_amsr2_l1b.suite())
    mysuite.addTests(test_omps_edr.suite())
    mysuite.addTests(test_nucaps.suite())
    mysuite.addTests(test_geocat.suite())
    mysuite.addTests(test_olci_nc.suite())
    mysuite.addTests(test_seviri_l1b_calibration.suite())
    mysuite.addTests(test_clavrx.suite())
    mysuite.addTests(test_grib.suite())
    mysuite.addTests(test_goes_imager_hrit.suite())
    mysuite.addTests(test_ahi_hsd.suite())
    mysuite.addTests(test_iasi_l2.suite())
    mysuite.addTests(test_generic_image.suite())
    mysuite.addTests(test_scmi.suite())
    mysuite.addTests(test_viirs_edr_flood.suite())
    mysuite.addTests(test_ahi_hrit.suite())
    mysuite.addTests(test_goes_imager_nc.suite())
    mysuite.addTests(test_nc_slstr.suite())
    mysuite.addTests(test_nwcsaf_nc.suite())
    mysuite.addTests(test_seviri_l1b_hrit.suite())
    mysuite.addTests(test_sar_c_safe.suite())
    mysuite.addTests(test_viirs_edr_active_fires.suite())
    mysuite.addTests(test_safe_sar_l2_ocn.suite())
<<<<<<< HEAD
    mysuite.addTests(test_hdfeos_base.suite())
    mysuite.addTests(test_modis_l2.suite())
=======
    mysuite.addTests(test_electrol_hrit.suite())
>>>>>>> 97c3451b

    return mysuite<|MERGE_RESOLUTION|>--- conflicted
+++ resolved
@@ -38,14 +38,9 @@
                                       test_nc_slstr, test_olci_nc,
                                       test_viirs_edr_flood, test_nwcsaf_nc,
                                       test_seviri_l1b_hrit, test_sar_c_safe,
-<<<<<<< HEAD
                                       test_safe_sar_l2_ocn, test_viirs_edr_active_fires,
-                                      test_hdfeos_base, test_modis_l2)
-=======
-                                      test_modis_l1b, test_viirs_edr_active_fires,
-                                      test_safe_sar_l2_ocn, test_electrol_hrit)
-
->>>>>>> 97c3451b
+                                      test_hdfeos_base, test_modis_l2,
+                                      test_electrol_hrit)
 
 if sys.version_info < (2, 7):
     import unittest2 as unittest
@@ -90,11 +85,8 @@
     mysuite.addTests(test_sar_c_safe.suite())
     mysuite.addTests(test_viirs_edr_active_fires.suite())
     mysuite.addTests(test_safe_sar_l2_ocn.suite())
-<<<<<<< HEAD
     mysuite.addTests(test_hdfeos_base.suite())
     mysuite.addTests(test_modis_l2.suite())
-=======
     mysuite.addTests(test_electrol_hrit.suite())
->>>>>>> 97c3451b
 
     return mysuite